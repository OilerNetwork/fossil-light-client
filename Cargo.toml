[workspace]
resolver = "2"
members = [
    "crates/starknet-handler",
    "crates/client",
    "crates/relayer",
    "crates/common",
    "crates/methods",
    "crates/publisher",
    "crates/guest-types",
    "crates/ethereum",
    "crates/mmr-utils",
    "crates/guest-mmr",
    "crates/ipfs-utils",
]

# Always optimize; building and running the guest takes much longer without optimization.
[profile.dev]
opt-level = 3

[profile.release]
debug = 1
lto = true

[workspace.dependencies]
# External git dependencies
eth-rlp-types = { git = "https://github.com/NethermindEth/eth-rlp-verify.git", package = "eth-rlp-types", branch = "tiny-keccak" }
eth-rlp-verify = { git = "https://github.com/NethermindEth/eth-rlp-verify.git", branch = "tiny-keccak" }
starknet = { git = "https://github.com/xJonathanLEI/starknet-rs.git", branch = "master" }
starknet-crypto = { git = "https://github.com/xJonathanLEI/starknet-rs.git", branch = "master" }
mmr = { git = "https://github.com/ametel01/rust-accumulators.git", branch = "feat/sha2-hasher" }
store = { git = "https://github.com/ametel01/rust-accumulators.git", branch = "feat/sha2-hasher" }
hasher = { git = "https://github.com/ametel01/rust-accumulators.git", branch = "feat/sha2-hasher", features = [
    "sha256",
] }
garaga_rs = { git = "https://github.com/keep-starknet-strange/garaga.git", branch = "main", default-features = false }
risc0-ethereum-contracts = { git = "https://github.com/risc0/risc0-ethereum", tag = "v1.3.2" }

<<<<<<< HEAD
# Common dependencies with consistent versions
sqlx = { version = "0.8.2", features = [
=======
sqlx = { version = "0.8.3", features = [
>>>>>>> 466cea7c
    "postgres",
    "runtime-tokio-native-tls",
] }
eyre = "0.6.12"
tracing = "0.1.41"
tokio = "1.41.1"
dotenv = "0.15"
<<<<<<< HEAD
clap = { version = "4.4.11", features = ["derive"] }
axum = { version = "0.8", features = ["macros"] }
serde = { version = "1.0", features = ["derive"] }
serde_json = "1.0.139"
uuid = "1.14"
risc0-zkvm = { version = "1.2.4" }
tracing-subscriber = { version = "0.3.18", features = ["env-filter"] }
alloy = { version = "0.6.4", features = [
    "providers",
    "network",
    "sol-types",
    "signer-local",
] }
alloy-contract = "0.6.4"
alloy-sol-types = { version = "0.8.12", features = ["json"] }
mockall = "0.13"
curl = "0.4.47"
hex = "0.4"
sha2 = { git = "https://github.com/risc0/RustCrypto-hashes.git", tag = "sha2-v0.10.8-risczero.0", features = [
    'compress',
] }
num-bigint = "0.4.4"
num-traits = "0.2.19"
crypto-bigint = "0.5.5"
url = "2.5.4"
starknet-types-core = "0.1.7"
ruint = "1.12.3"
pyo3 = { version = "0.23.3", features = ["extension-module"] }
tempfile = "3.17.1"
=======
clap = { version = "4.5.31", features = ["derive"] }
axum = { version = "0.8.1", features = ["macros"] }
>>>>>>> 466cea7c

[patch.crates-io]
sha2 = { git = "https://github.com/risc0/RustCrypto-hashes.git", tag = "sha2-v0.10.8-risczero.0" }<|MERGE_RESOLUTION|>--- conflicted
+++ resolved
@@ -36,12 +36,7 @@
 garaga_rs = { git = "https://github.com/keep-starknet-strange/garaga.git", branch = "main", default-features = false }
 risc0-ethereum-contracts = { git = "https://github.com/risc0/risc0-ethereum", tag = "v1.3.2" }
 
-<<<<<<< HEAD
-# Common dependencies with consistent versions
-sqlx = { version = "0.8.2", features = [
-=======
 sqlx = { version = "0.8.3", features = [
->>>>>>> 466cea7c
     "postgres",
     "runtime-tokio-native-tls",
 ] }
@@ -49,40 +44,8 @@
 tracing = "0.1.41"
 tokio = "1.41.1"
 dotenv = "0.15"
-<<<<<<< HEAD
-clap = { version = "4.4.11", features = ["derive"] }
-axum = { version = "0.8", features = ["macros"] }
-serde = { version = "1.0", features = ["derive"] }
-serde_json = "1.0.139"
-uuid = "1.14"
-risc0-zkvm = { version = "1.2.4" }
-tracing-subscriber = { version = "0.3.18", features = ["env-filter"] }
-alloy = { version = "0.6.4", features = [
-    "providers",
-    "network",
-    "sol-types",
-    "signer-local",
-] }
-alloy-contract = "0.6.4"
-alloy-sol-types = { version = "0.8.12", features = ["json"] }
-mockall = "0.13"
-curl = "0.4.47"
-hex = "0.4"
-sha2 = { git = "https://github.com/risc0/RustCrypto-hashes.git", tag = "sha2-v0.10.8-risczero.0", features = [
-    'compress',
-] }
-num-bigint = "0.4.4"
-num-traits = "0.2.19"
-crypto-bigint = "0.5.5"
-url = "2.5.4"
-starknet-types-core = "0.1.7"
-ruint = "1.12.3"
-pyo3 = { version = "0.23.3", features = ["extension-module"] }
-tempfile = "3.17.1"
-=======
 clap = { version = "4.5.31", features = ["derive"] }
 axum = { version = "0.8.1", features = ["macros"] }
->>>>>>> 466cea7c
 
 [patch.crates-io]
 sha2 = { git = "https://github.com/risc0/RustCrypto-hashes.git", tag = "sha2-v0.10.8-risczero.0" }