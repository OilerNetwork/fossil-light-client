.DS_Store
Cargo.lock
methods/guest/Cargo.lock
target/
.env

.snfoundry_cache/
*.json
.python-version
venv/
requirements.txt
db-instances/

client/.cargo/

client/db-store/

config/anvil.env

contracts/ethereum/remappings.txt

scripts/katana/deploy.log

scripts/katana/katana.log

*.pb

vendor/
.env
.env.local
.env.sepolia
.env.mainnet
.env.docker
docker/rebuild-all.sh

contracts/starknet/account-sepolia

contracts/starknet/keystore

terminal

logs/anvil.log

.cursorrules
node_modules

docs/.docusaurus/

<<<<<<< HEAD
=======
.cargo/

>>>>>>> 531c3de6
changes.diff<|MERGE_RESOLUTION|>--- conflicted
+++ resolved
@@ -46,9 +46,6 @@
 
 docs/.docusaurus/
 
-<<<<<<< HEAD
-=======
 .cargo/
 
->>>>>>> 531c3de6
 changes.diff