#![deny(unused_crate_dependencies)]
use accumulator::AccumulatorError;
use clap as _;
use common as _;
use risc0_groth16 as _;
use tracing as _;

pub mod accumulator;
pub mod db_access;
pub mod proof_generator;
pub mod types;

pub use accumulator::AccumulatorBuilder;
use methods::{MMR_GUEST_ELF, MMR_GUEST_ID};
use mmr_utils::MMRUtilsError;
pub use proof_generator::{ProofGenerator, ProofType};
use starknet_crypto::Felt;
use starknet_handler::{MmrState, StarknetHandlerError};
use thiserror::Error;

#[derive(Error, Debug)]
pub enum HostError {
    #[error("Verification result is empty")]
    VerificationError,
    #[error("Accumulator error: {0}")]
    Accumulator(#[from] AccumulatorError),
    #[error("StarknetHandler error: {0}")]
    StarknetHandler(#[from] StarknetHandlerError),
    #[error("MMRUtils error: {0}")]
    MMRUtils(#[from] MMRUtilsError),
}

pub async fn prove_mmr_update(
    db_file: &str,
    start_block: u64,
    end_block: u64,
) -> Result<(MmrState, Vec<Felt>), HostError> {
    let proof_generator = ProofGenerator::new(MMR_GUEST_ELF, MMR_GUEST_ID, false);
    let mut builder = AccumulatorBuilder::new(db_file, proof_generator, 1024, false).await?;

    tracing::debug!(
        db_file,
        start_block,
        end_block,
        "Starting MMR update and proof generation"
    );

    let (proof_calldata, new_mmr_state) = builder
        .update_mmr_with_new_headers(start_block, end_block)
        .await?;
    tracing::debug!(
        start_block,
        end_block,
        "Successfully generated proof for block range"
    );

<<<<<<< HEAD
    Ok((new_mmr_state, proof_calldata))
}

pub fn get_store_path(db_file: Option<String>) -> Result<String, HostError> {
    // Load the database file path from the environment or use the provided argument
    let store_path = if let Some(db_file) = db_file {
        db_file
    } else {
        // Otherwise, create a new database file
        let current_dir = ensure_directory_exists("db-instances")?;
        create_database_file(&current_dir, 0)?
    };

    Ok(store_path)
=======
    let provider = StarknetProvider::new(rpc_url)?;
    tracing::debug!(verifier_address, "Submitting proof for verification");

    let verification_result = provider
        .verify_groth16_proof_onchain(verifier_address, &proof_calldata)
        .await?;

    let verified = *verification_result
        .first()
        .ok_or_else(|| HostError::VerificationError)?
        == Felt::from(1);

    if verified {
        tracing::info!("Proof verification successful on-chain");
    } else {
        tracing::warn!("Proof verification failed on-chain");
    }

    Ok((verified, new_mmr_state))
>>>>>>> 72b9025b
}<|MERGE_RESOLUTION|>--- conflicted
+++ resolved
@@ -54,40 +54,5 @@
         "Successfully generated proof for block range"
     );
 
-<<<<<<< HEAD
     Ok((new_mmr_state, proof_calldata))
-}
-
-pub fn get_store_path(db_file: Option<String>) -> Result<String, HostError> {
-    // Load the database file path from the environment or use the provided argument
-    let store_path = if let Some(db_file) = db_file {
-        db_file
-    } else {
-        // Otherwise, create a new database file
-        let current_dir = ensure_directory_exists("db-instances")?;
-        create_database_file(&current_dir, 0)?
-    };
-
-    Ok(store_path)
-=======
-    let provider = StarknetProvider::new(rpc_url)?;
-    tracing::debug!(verifier_address, "Submitting proof for verification");
-
-    let verification_result = provider
-        .verify_groth16_proof_onchain(verifier_address, &proof_calldata)
-        .await?;
-
-    let verified = *verification_result
-        .first()
-        .ok_or_else(|| HostError::VerificationError)?
-        == Felt::from(1);
-
-    if verified {
-        tracing::info!("Proof verification successful on-chain");
-    } else {
-        tracing::warn!("Proof verification failed on-chain");
-    }
-
-    Ok((verified, new_mmr_state))
->>>>>>> 72b9025b
 }