--- conflicted
+++ resolved
@@ -7,16 +7,10 @@
 
 [dependencies]
 tracing = { workspace = true }
-<<<<<<< HEAD
 thiserror = { workspace = true }
 curl = { workspace = true }
 tokio = { workspace = true, features = ["full"] }
 serde_json = { workspace = true }
-=======
-curl = "0.4.47" 
-tokio = { workspace = true, features = ["full"] }
-serde_json = "1.0.139"
->>>>>>> 466cea7c
 dotenv = { workspace = true }
 eyre = { workspace = true }
 [dev-dependencies]
